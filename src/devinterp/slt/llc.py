--- conflicted
+++ resolved
@@ -5,19 +5,11 @@
 from torch.utils.data import DataLoader
 
 from devinterp.optim.sgld import SGLD
-<<<<<<< HEAD
-from devinterp.slt.callback import ChainCallback
-from devinterp.slt.sampler import sample
-
-
-class LLCEstimator(ChainCallback):
-=======
 from devinterp.slt.callback import SamplerCallback
 from devinterp.slt.sampler import sample
 
 
 class LLCEstimator(SamplerCallback):
->>>>>>> 53dfc9cb
     def __init__(self, num_chains: int, num_draws: int, n: int, device="cpu"):
         self.num_chains = num_chains
         self.num_draws = num_draws
@@ -55,11 +47,8 @@
         self.update(chain, draw, loss)
 
 
-<<<<<<< HEAD
-class OnlineLLCEstimator(ChainCallback):
-=======
+
 class OnlineLLCEstimator(SamplerCallback):
->>>>>>> 53dfc9cb
     def __init__(self, num_chains: int, num_draws: int, n: int, device="cpu"):
         self.num_chains = num_chains
         self.num_draws = num_draws
@@ -68,13 +57,9 @@
         self.llcs = torch.zeros((num_chains, num_draws), dtype=torch.float32).to(device)
 
         self.n = torch.tensor(n, dtype=torch.float32).to(device)
-<<<<<<< HEAD
-        self.llc_means = torch.zeros(num_draws, dtype=torch.float32).to(device)
-        self.llc_stds = torch.zeros(num_draws, dtype=torch.float32).to(device)
-=======
+
         self.llc_means = torch.tensor(num_draws, dtype=torch.float32).to(device)
         self.llc_stds = torch.tensor(num_draws, dtype=torch.float32).to(device)
->>>>>>> 53dfc9cb
 
         self.device = device
 
@@ -94,30 +79,21 @@
                     (t - 1) * prev_llc + (self.n / self.n.log()) * (loss - init_loss)
                 )
 
-<<<<<<< HEAD
-=======
+
     @property
     def init_loss(self):
         return self.losses[:, 0].mean()
 
->>>>>>> 53dfc9cb
     def finalize(self):
         self.llc_means = self.llcs.mean(dim=0)
         self.llc_stds = self.llcs.std(dim=0)
 
     def sample(self):
         return {
-<<<<<<< HEAD
-            "llc/means": self.llc_means.detach().cpu().numpy(),
-            "llc/stds": self.llc_stds.detach().cpu().numpy(),
-            "llc/trace": self.llcs.detach().cpu().numpy(),
-            "loss/trace": self.losses.detach().cpu().numpy()
-=======
             "llc/means": self.llc_means.cpu().numpy(),
             "llc/stds": self.llc_stds.cpu().numpy(),
             "llc/trace": self.llcs.cpu().numpy(),
             "loss/trace": self.losses.cpu().numpy()
->>>>>>> 53dfc9cb
         }
     
     def __call__(self, chain: int, draw: int, loss: float):
